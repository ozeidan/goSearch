--- conflicted
+++ resolved
@@ -48,13 +48,11 @@
 	if *reverseSortFlag {
 		options = append(options, client.ReverseSort)
 	}
-<<<<<<< HEAD
 	if *pathFlag {
 		options = append(options, client.PathSearch)
-=======
+	}
 	if *caseInsensitiveFlag {
 		options = append(options, client.CaseInsensitive)
->>>>>>> 10a3ea1d
 	}
 
 	responseChan, err := client.SearchRequest(query, options...)
